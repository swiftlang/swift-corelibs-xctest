--- conflicted
+++ resolved
@@ -51,9 +51,7 @@
     --test
 ```
 
-<<<<<<< HEAD
 Building and installing on OSX:
-
 ```sh
 sudo ./build_script.py \
     --swiftc="/Library/Developer/Toolchains/swift-latest.xctoolchain/usr/bin/swiftc" \
@@ -64,13 +62,6 @@
 ```
 
 To run the tests on OS X, build and run the `SwiftXCTestFunctionalTests` target in the Xcode project, the `--test` parameter for the build script will not work.
-=======
-To run the tests on OS X, build and run the `SwiftXCTestFunctionalTests` target in the Xcode project. You may also run them via the command line:
-
-```
-xcodebuild -project XCTest.xcodeproj -scheme SwiftXCTestFunctionalTests
-```
->>>>>>> 3314ff29
 
 You may add tests for XCTest by including them in the `Tests/Functional/` directory. For an example, see `Tests/Functional/SingleFailingTestCase`.
 
